use super::*;

const SUFFICIENTLY_COMPLEX: &str =
    r#"regular."quoted"."quoted but spaces"."quoted.but.periods".lookup[0].nested_lookup[0][0]"#;
const SUFFICIENTLY_DECOMPOSED: [Segment; 9] = [
    Segment::field(r#"regular"#),
    Segment::field(r#"quoted"#),
    Segment::field(r#"quoted but spaces"#),
    Segment::field(r#"quoted.but.periods"#),
    Segment::field(r#"lookup"#),
    Segment::index(0),
    Segment::field(r#"nested_lookup"#),
    Segment::index(0),
    Segment::index(0),
];

#[test]
fn impl_index_ranges() {
    crate::test_util::trace_init();
    let lookup = Lookup::try_from(SUFFICIENTLY_COMPLEX).unwrap();

    // This test is primarily to ensure certain interfaces exist and weren't disturbed.
    assert_eq!(lookup[..], SUFFICIENTLY_DECOMPOSED[..]);
    assert_eq!(lookup[..4], SUFFICIENTLY_DECOMPOSED[..4]);
    assert_eq!(lookup[..=4], SUFFICIENTLY_DECOMPOSED[..=4]);
    assert_eq!(lookup[2..], SUFFICIENTLY_DECOMPOSED[2..]);
}

#[test]
<<<<<<< HEAD
=======
fn impl_index_ranges() {
    crate::test_util::trace_init();
    let lookup = Lookup::try_from(SUFFICIENTLY_COMPLEX).unwrap();

    // This test is primarily to ensure certain interfaces exist and weren't disturbed.
    assert_eq!(lookup[..], SUFFICIENTLY_DECOMPOSED[..]);
    assert_eq!(lookup[..4], SUFFICIENTLY_DECOMPOSED[..4]);
    assert_eq!(lookup[..=4], SUFFICIENTLY_DECOMPOSED[..=4]);
    assert_eq!(lookup[2..], SUFFICIENTLY_DECOMPOSED[2..]);
}


#[test]
>>>>>>> c0bebf00
fn impl_index_usize() {
    crate::test_util::trace_init();
    let lookup = Lookup::try_from(SUFFICIENTLY_COMPLEX).unwrap();

    for i in 0..SUFFICIENTLY_DECOMPOSED.len() {
        assert_eq!(lookup[i], SUFFICIENTLY_DECOMPOSED[i])
    }
}

#[test]
fn impl_index_mut_index_mut() {
    crate::test_util::trace_init();
    let mut lookup = Lookup::try_from(SUFFICIENTLY_COMPLEX).unwrap();

    for i in 0..SUFFICIENTLY_DECOMPOSED.len() {
        let x = &mut lookup[i]; // Make sure we force a mutable borrow!
        assert_eq!(x, &mut SUFFICIENTLY_DECOMPOSED[i])
    }
}

#[test]
fn iter() {
    crate::test_util::trace_init();
    let lookup = Lookup::try_from(SUFFICIENTLY_COMPLEX).unwrap();

    let mut iter = lookup.iter();
    for (index, expected) in SUFFICIENTLY_DECOMPOSED.iter().enumerate() {
        let parsed = iter.next().expect(&format!(
            "Expected at index {}: {:?}, got None.",
            index, expected
        ));
        assert_eq!(expected, parsed, "Failed at {}", index);
    }
}

#[test]
fn into_iter() {
    crate::test_util::trace_init();
    let lookup = Lookup::try_from(SUFFICIENTLY_COMPLEX).unwrap();
    let mut iter = lookup.into_iter();
    for (index, expected) in SUFFICIENTLY_DECOMPOSED.iter().cloned().enumerate() {
        let parsed = iter.next().expect(&format!(
            "Expected at index {}: {:?}, got None.",
            index, expected
        ));
        assert_eq!(expected, parsed, "Failed at {}", index);
    }
}<|MERGE_RESOLUTION|>--- conflicted
+++ resolved
@@ -27,8 +27,6 @@
 }
 
 #[test]
-<<<<<<< HEAD
-=======
 fn impl_index_ranges() {
     crate::test_util::trace_init();
     let lookup = Lookup::try_from(SUFFICIENTLY_COMPLEX).unwrap();
@@ -40,9 +38,7 @@
     assert_eq!(lookup[2..], SUFFICIENTLY_DECOMPOSED[2..]);
 }
 
-
 #[test]
->>>>>>> c0bebf00
 fn impl_index_usize() {
     crate::test_util::trace_init();
     let lookup = Lookup::try_from(SUFFICIENTLY_COMPLEX).unwrap();
