--- conflicted
+++ resolved
@@ -43,11 +43,7 @@
 impl<'a> InternalEvent for FileChecksumFailed<'a> {
     fn emit_logs(&self) {
         warn!(
-<<<<<<< HEAD
-            message = "currently ignoring file too small to fingerprint.",
-=======
-            message = "Currently ignoring file too small for fingerprinting.",
->>>>>>> 28389f69
+            message = "Currently ignoring file too small to fingerprint.",
             path = ?self.path,
         );
     }
