--- conflicted
+++ resolved
@@ -14,11 +14,7 @@
         Some(
             MergeConfig {
                 partial_event_marker_field: event::PARTIAL.clone(),
-<<<<<<< HEAD
-                fields: vec![event::log_schema().message_key().clone()],
-=======
                 merge_fields: vec![crate::config::log_schema().message_key().clone()],
->>>>>>> 28389f69
                 stream_discriminant_fields: vec![Atom::from(FILE_KEY)],
             }
             .into(),
